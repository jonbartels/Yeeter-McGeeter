use std::fs::File;
use std::{env, os};
use std::path::{Path, PathBuf};
use std::process::{Command, Stdio};
use std::sync::{Arc, Mutex};
use std::time::{SystemTime};

use anyhow::Error;
use openssl::x509::store::X509StoreRef;
use reqwest::blocking::{Client, ClientBuilder};
use roxmltree::Node;
use rustc_hash::FxHashMap;
use sha2::{Digest, Sha256};

use crate::connection::{ConnectionEntry, ConnectionStore};
use crate::errors::VerificationError;
use crate::verify::verify_jar;

#[derive(Debug)]
pub struct WebstartFile {
    url: String,
    main_class: String,
    args: Vec<String>,
    j2ses: Option<Vec<J2se>>,
    //jars: Vec<Jar>,
    tmp_dir: PathBuf,
    loaded_at: SystemTime
}

/// from jnlp -> resources -> j2se
#[derive(Debug)]
pub struct J2se {
    java_vm_args: Option<String>,
    version: String
}

pub struct WebStartCache {
    cache: Mutex<FxHashMap<String, Arc<WebstartFile>>>
}

impl WebStartCache {
    pub fn init() -> Self {
        let cache = Mutex::new(FxHashMap::default());
        WebStartCache{cache}
    }

    pub fn put(&mut self, wf: Arc<WebstartFile>) {
        self.cache.lock().unwrap().insert(wf.url.clone(), wf);
    }

    pub fn get(&self, url: &str) -> Option<Arc<WebstartFile>> {
        let cache = self.cache.lock().unwrap();
        let wf = cache.get(url);
        if let Some(wf) = wf {
            let now = SystemTime::now();
            let elapsed = now.duration_since(wf.loaded_at).expect("failed to calculate the duration");
            if elapsed.as_secs() < 120 {
                return Some(Arc::clone(wf));
            }
        }
        None
    }
}

impl WebstartFile {
    pub fn load(base_url: &str) -> Result<WebstartFile, Error> {
        let webstart = format!("{}/webstart.jnlp", base_url);
        let cb = ClientBuilder::default().danger_accept_invalid_certs(true);
        let client = cb.build()?;

        let r = client.get(&webstart).send()?;
        let data = r.text()?;
        //TODO VERY NOISY, is there a log level lower than debug?
        //println!("Got response from MC as: {:?}", data);
        let doc = roxmltree::Document::parse(&data)?;

        let root = doc.root();
        let main_class_node = get_node(&root, "application-desc").expect("Got something from MC that was not an application-desc node in a JNLP XML");
        let main_class = main_class_node.attribute("main-class").expect("missing main-class attribute").to_string();
        let args = get_client_args(&main_class_node);

        let resources_node = get_node(&root, "resources");

        let mut hasher = Sha256::new();
        hasher.update(&webstart);
        let hash = hasher.finalize();
        let hash = hex::encode(&hash);
<<<<<<< HEAD
        let tmp_dir = env::temp_dir().join(format!("catapult/{}", hash));
=======
        let tmp_dir = env::temp_dir().join(format!("ballista/{}", hash));
>>>>>>> 11341d5f
        println!("creating directory {:?}", tmp_dir);
        if tmp_dir.exists() {
            std::fs::remove_dir_all(&tmp_dir)?;
        }
        let dir_path = tmp_dir.as_path();
        std::fs::create_dir_all(dir_path)?;

        let mut j2ses = None;
        if let Some(resources_node) = resources_node {
            j2ses = get_j2ses(&resources_node);
            download_jars(&resources_node, &client, dir_path, base_url)?;
        }

        let loaded_at = SystemTime::now();
        let ws = WebstartFile{url: base_url.to_string(), main_class, tmp_dir, args, loaded_at, j2ses};

        Ok(ws)
    }

    pub fn run(&self, ce: Arc<ConnectionEntry>) -> Result<(), Error> {
        let itr = self.tmp_dir.read_dir()?;
        let mut classpath = String::with_capacity(1152);
        let mut classpath_suffix = String::with_capacity(1024);
        for e in itr {
            let e = e?;
            if e.metadata().unwrap().is_dir() {
                continue;
            }
            let file_path = e.path();
            let file_name = file_path.file_name().unwrap();
            let file_path = file_path.as_os_str();
            let file_path = file_path.to_str().unwrap();

            //In Windows the CP separator is ';' and literally every other OS is ':'
            let classpath_separator = if cfg!(windows) {';'} else  {':' };

            //println!("{}", file_path);
            // MirthConnect's own jars contain some overridden classes
            // of the dependent libraries and hence must be loaded first
            // https://forums.mirthproject.io/forum/mirth-connect/support/15524-using-com-mirth-connect-client-core-client
            //TODO this should probably build the classpath objects as an ordered set, then do a .join(classpath_separator)
            if file_name.to_str().unwrap().starts_with("mirth") {
                classpath.push_str(file_path);
                classpath.push(classpath_separator);
            }
            else {
                classpath_suffix.push_str(file_path);
                classpath_suffix.push(classpath_separator);
            }
        }

        classpath.push_str(&classpath_suffix);

        //println!("class path: {}", classpath);
        let mut cmd;
        let java_home = ce.java_home.trim();
        if java_home.is_empty() {
            cmd = Command::new("java")
        }
        else {
            cmd = Command::new(format!("{}/bin/java", java_home));
        }

        println!("using java from: {:?}", cmd.get_program().to_str());

        if let Some(ref vm_args) = self.j2ses {
            for va in vm_args {
                // if there are VM args for java version >= 1.9
                // then set the JDK_JAVA_OPTIONS environment variable
                // this will be ignored by java version <= 1.8
                if va.version.contains("1.9") {
                    if let Some(java_vm_args) = &va.java_vm_args {
                        println!("setting JDK_JAVA_OPTIONS environment variable with the java-vm-args given for version {} in JNLP file", va.version);
                        cmd.env("JDK_JAVA_OPTIONS", java_vm_args);
                    }
                }
            }
        }

        let heap = ce.heap_size.trim();
        if !heap.is_empty() {
            cmd.arg(format!("-Xmx{}", heap));
        }

        cmd.arg("-cp")
        .arg(classpath)
        .arg(&self.main_class)
        .args(&self.args);

        if let Some(ref username) = ce.username {
            cmd.arg(username);
            if let Some(ref password) = ce.password {
                cmd.arg(password);
            }
        }

<<<<<<< HEAD
        let log_file_path = env::temp_dir().join("catapult.log");
=======
        let log_file_path = env::temp_dir().join("ballista.log");
>>>>>>> 11341d5f
        println!("log_file_path {:?}", log_file_path);
        let f = File::create(log_file_path)?;
        cmd.stdout(Stdio::from(f));
        //TODO noisy, should be a debug logger
        //println!("Executing with: {:?}", cmd);
        cmd.spawn()?;
        Ok(())
    }

    pub fn verify(&self, cert_store: &X509StoreRef) -> Result<(), VerificationError> {
        let mut jar_files = Vec::with_capacity(128);
        let itr = self.tmp_dir.read_dir().expect("failed to read the jar files directory");
        for e in itr {
            let e = e.expect("failed to list a directory entry");
            let file_path = e.path();
            jar_files.push(file_path);
        }

        jar_files.sort_unstable();
        println!("{:?}", jar_files);

        for jf in jar_files {
            let file_path = jf.as_os_str();
            let file_path = file_path.to_str().unwrap();
            verify_jar(file_path, cert_store)?;
        }
        Ok(())
    }
}

fn download_jars(resources_node: &Node, client: &Client, dir_path: &Path, base_url: &str) -> Result<(), Error> {
    for n in resources_node.children() {
        let jar = n.has_tag_name("jar");
        let extension = n.has_tag_name("extension");

        if !jar && !extension {
            continue;
        }

        let href = n.attribute("href").unwrap();
        let url = format!("{}/{}", base_url, href);

        if jar {
            let file_name = get_file_name_from_path(href);
            let mut resp = client.get(url).send()?;
            let mut f = File::create(dir_path.join(file_name))?;
            resp.copy_to(&mut f)?;
        }
        else if extension {
            let r = client.get(url).send()?;
            let data = r.text()?;
            let doc = roxmltree::Document::parse(&data)?;
            let root = doc.root();
            let resources_node = get_node(&root, "resources");
            let ext_base_url = format!("{}/webstart/extensions", base_url);
            if let Some(resources_node) = resources_node {
                download_jars(&resources_node, client, dir_path, &ext_base_url)?;
            }
        }
    }

    Ok(())
}

fn get_file_name_from_path(p: &str) -> &str {
    let mut itr = p.rsplit_terminator("/");
    itr.next().unwrap()
}

fn get_client_args(root: &Node) -> Vec<String> {
    let mut args = Vec::new();
    for n in root.descendants() {
        if n.has_tag_name("argument") {
            args.push(n.text().unwrap().to_string());
        }
    }
    args
}

fn get_j2ses(resources: &Node) -> Option<Vec<J2se>> {
    let mut j2ses = Vec::new();
    for n in resources.descendants() {
        if n.has_tag_name("j2se") {
            // only consider those that have java-vm-args and version
            if let Some(java_vm_args) = n.attribute("java-vm-args") {
                if let Some(version) = n.attribute("version") {
                    let java_vm_args = Some(java_vm_args.to_string());
                    let j2se = J2se{ java_vm_args, version: version.to_string()};
                    j2ses.push(j2se);
                }
            }
        }
    }
    if !j2ses.is_empty() {
        return Some(j2ses);
    }
    None
}

fn get_node<'a>(root: &'a Node, tag_name: &str) -> Option<Node<'a, 'a>> {
    root.descendants().find(|n| {
        if n.has_tag_name(tag_name) {
            return true;
        }
        return false;
    })
}

#[cfg(test)]
mod tests {
    use crate::webstart::WebstartFile;

    #[test]
    pub fn test_load() {
        let ws = WebstartFile::load("https://localhost:8443").unwrap();
        println!("{:?}", ws);
    }
}<|MERGE_RESOLUTION|>--- conflicted
+++ resolved
@@ -85,11 +85,7 @@
         hasher.update(&webstart);
         let hash = hasher.finalize();
         let hash = hex::encode(&hash);
-<<<<<<< HEAD
-        let tmp_dir = env::temp_dir().join(format!("catapult/{}", hash));
-=======
         let tmp_dir = env::temp_dir().join(format!("ballista/{}", hash));
->>>>>>> 11341d5f
         println!("creating directory {:?}", tmp_dir);
         if tmp_dir.exists() {
             std::fs::remove_dir_all(&tmp_dir)?;
@@ -186,11 +182,7 @@
             }
         }
 
-<<<<<<< HEAD
-        let log_file_path = env::temp_dir().join("catapult.log");
-=======
         let log_file_path = env::temp_dir().join("ballista.log");
->>>>>>> 11341d5f
         println!("log_file_path {:?}", log_file_path);
         let f = File::create(log_file_path)?;
         cmd.stdout(Stdio::from(f));
